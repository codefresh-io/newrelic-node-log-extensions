--- conflicted
+++ resolved
@@ -33,15 +33,10 @@
 )
 ```
 
-<<<<<<< HEAD
-Include the necessary `newrelic` CommonJS import prior to the loading of other modules to ensure proper instrumentation.
-
 Note: The stack trace will be written to the error.stack attribute on unhandledException log messages.
 The stack and trace attributes will be removed to accomodate for the New Relic 4000 character log line limit.
 
 
-=======
->>>>>>> 3a85201d
 ### Version Requirements
 
 `winston` versions 3.0.0 and greater are supported.
